--- conflicted
+++ resolved
@@ -1,5 +1,2 @@
-<<<<<<< HEAD
-.venv/
-=======
 ./test.py
->>>>>>> 22ba1386
+.venv/